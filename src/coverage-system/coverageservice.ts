import {Section} from "lcov-parse";
import {
    Disposable,
    FileSystemWatcher,
    OutputChannel,
    TextEditor,
    window,
    workspace,
} from "vscode";

import {Config} from "../extension/config";
import {CoverageParser} from "../files/coverageparser";
import {FilesLoader} from "../files/filesloader";
import {Renderer} from "./renderer";
import {SectionFinder} from "./sectionfinder";

enum Status {
    ready = "READY",
    initializing = "INITIALIZING",
    loading = "LOADING",
    rendering = "RENDERING",
    error = "ERROR",
}

export class CoverageService {
    private configStore: Config;
    private outputChannel: OutputChannel;
    private filesLoader: FilesLoader;
    private renderer: Renderer;
    private coverageParser: CoverageParser;
    private coverageWatcher: FileSystemWatcher;
    private editorWatcher: Disposable;
    private sectionFinder: SectionFinder;

    private cache: Map<string, Section>;

    constructor(
        configStore: Config,
        outputChannel: OutputChannel,
    ) {
        this.configStore = configStore;
        this.outputChannel = outputChannel;
        this.updateServiceState(Status.initializing);
        this.cache = new Map();
        this.filesLoader = new FilesLoader(configStore);
        this.sectionFinder = new SectionFinder(
            configStore,
            this.outputChannel,
        );
        this.renderer = new Renderer(
            configStore,
            this.sectionFinder,
        );
        this.coverageParser = new CoverageParser(this.outputChannel);
    }

    public dispose() {
        if (this.coverageWatcher) { this.coverageWatcher.dispose(); }
        if (this.editorWatcher) { this.editorWatcher.dispose(); }
        this.cache = new Map(); // reset cache to empty
        const visibleEditors = window.visibleTextEditors;
        this.renderer.renderCoverage(this.cache, visibleEditors);
    }

    public async displayForFile() {
        await this.loadCacheAndRender();
    }

    public async watchWorkspace() {
        await this.displayForFile();
        this.listenToFileSystem();
        this.listenToEditorEvents();
    }

    public async removeCoverageForCurrentEditor() {
        const visibleEditors = window.visibleTextEditors;
        await this.renderer.renderCoverage(new Map(), visibleEditors);
    }

    private async loadCache() {
        try {
            const printDataCoverage = (data: Map<string, Section>) => {
                this.outputChannel.appendLine(
                    `[${Date.now()}][printDataCoverage]: Coverage -> ${data.size}`,
                );
                /*
                data.forEach((section) => {
                    const coverage = JSON.stringify(section, null, 4);
                    this.outputChannel.appendLine(
                        `[${Date.now()}][printDataCoverage]: ${coverage}`,
                    );
                });
                */
            };

            this.updateServiceState(Status.loading);
            const files = await this.filesLoader.findCoverageFiles();
            this.outputChannel.appendLine(
                `[${Date.now()}][coverageservice]: Loading ${files.size} file(s)`,
            );
            const dataFiles = await this.filesLoader.loadDataFiles(files);
            this.outputChannel.appendLine(
                `[${Date.now()}][coverageservice]: Loaded ${dataFiles.size} data file(s)`,
            );
            const dataCoverage = await this.coverageParser.filesToSections(dataFiles);
            this.outputChannel.appendLine(
                `[${Date.now()}][coverageservice]: Caching ${dataCoverage.size} coverage(s)`,
            );
            this.cache = dataCoverage;
            printDataCoverage(this.cache);
            this.updateServiceState(Status.ready);
        } catch (error) {
            this.handleError(error);
        }
    }

    private updateServiceState(state: Status) {
        this.outputChannel.appendLine(
            `[${Date.now()}][coverageservice]: ${state}`);
    }

    private async loadCacheAndRender() {
        await this.loadCache();
        this.updateServiceState(Status.rendering);
        const visibleEditors = window.visibleTextEditors;
        await this.renderer.renderCoverage(this.cache, visibleEditors);
        this.updateServiceState(Status.ready);
    }

    private listenToFileSystem() {
<<<<<<< HEAD
        // If the user has defined manual coverage files to do continue, as the files
        // defined could be outside the workspace folders and not "watchable".
        if (this.configStore.manualCoverageFilePaths.length) { return; }

        const fileNames = this.configStore.coverageFileNames.toString();
        let baseDir = this.configStore.coverageBaseDir;
        if (workspace.workspaceFolders) {
            // Prepend workspace folders glob to the folder lookup glob
            // This allows watching within all the workspace folders
            const workspaceFolders = workspace.workspaceFolders.map((wf) => wf.uri.fsPath);
            baseDir = `{${workspaceFolders}}/${baseDir}`;
        }

        // Creates a BlobPattern for all coverage files.
        // EX: `{/path/to/workspace1, /path/to/workspace2}/**/{cov.xml, lcov.info}`
        const blobPattern = `${baseDir}/{${fileNames}}`;
=======
        let blobPattern;
        // Monitor only manual coverage files if the user has defined them
        if (this.configStore.manualCoverageFilePaths.length) {
            // Paths outside of workspace folders will not be watchable,
            // but those that are inside workspace will still work as expected
            blobPattern = `{${this.configStore.manualCoverageFilePaths}}`;
        } else {
            const fileNames = this.configStore.coverageFileNames.toString();
            // Creates a BlobPattern for all coverage files.
            // EX: `**/{cov.xml, lcov.info}`
            blobPattern = `**/{${fileNames}}`;
        }

>>>>>>> d811ba0e
        this.coverageWatcher = workspace.createFileSystemWatcher(blobPattern);
        this.coverageWatcher.onDidChange(this.loadCacheAndRender.bind(this));
        this.coverageWatcher.onDidCreate(this.loadCacheAndRender.bind(this));
        this.coverageWatcher.onDidDelete(this.loadCacheAndRender.bind(this));
    }

    private async handleEditorEvents(textEditors: TextEditor[]) {
        this.updateServiceState(Status.rendering);
        await this.renderer.renderCoverage(
            this.cache,
            textEditors,
        );
        this.updateServiceState(Status.ready);
    }

    private listenToEditorEvents() {
        this.editorWatcher = window.onDidChangeVisibleTextEditors(
            this.handleEditorEvents.bind(this),
        );
    }

    private handleError(error: Error) {
        const message = error.message ? error.message : error;
        const stackTrace = error.stack;
        window.showWarningMessage(message.toString());
        this.outputChannel.appendLine(`[${Date.now()}][gutters]: Error ${message}`);
        this.outputChannel.appendLine(`[${Date.now()}][gutters]: Stacktrace ${stackTrace}`);
    }
}<|MERGE_RESOLUTION|>--- conflicted
+++ resolved
@@ -128,24 +128,6 @@
     }
 
     private listenToFileSystem() {
-<<<<<<< HEAD
-        // If the user has defined manual coverage files to do continue, as the files
-        // defined could be outside the workspace folders and not "watchable".
-        if (this.configStore.manualCoverageFilePaths.length) { return; }
-
-        const fileNames = this.configStore.coverageFileNames.toString();
-        let baseDir = this.configStore.coverageBaseDir;
-        if (workspace.workspaceFolders) {
-            // Prepend workspace folders glob to the folder lookup glob
-            // This allows watching within all the workspace folders
-            const workspaceFolders = workspace.workspaceFolders.map((wf) => wf.uri.fsPath);
-            baseDir = `{${workspaceFolders}}/${baseDir}`;
-        }
-
-        // Creates a BlobPattern for all coverage files.
-        // EX: `{/path/to/workspace1, /path/to/workspace2}/**/{cov.xml, lcov.info}`
-        const blobPattern = `${baseDir}/{${fileNames}}`;
-=======
         let blobPattern;
         // Monitor only manual coverage files if the user has defined them
         if (this.configStore.manualCoverageFilePaths.length) {
@@ -154,12 +136,19 @@
             blobPattern = `{${this.configStore.manualCoverageFilePaths}}`;
         } else {
             const fileNames = this.configStore.coverageFileNames.toString();
+
+            let baseDir = this.configStore.coverageBaseDir;
+            if (workspace.workspaceFolders) {
+                // Prepend workspace folders glob to the folder lookup glob
+                // This allows watching within all the workspace folders
+                const workspaceFolders = workspace.workspaceFolders.map((wf) => wf.uri.fsPath);
+                baseDir = `{${workspaceFolders}}/${baseDir}`;
+            }
             // Creates a BlobPattern for all coverage files.
-            // EX: `**/{cov.xml, lcov.info}`
-            blobPattern = `**/{${fileNames}}`;
+            // EX: `{/path/to/workspace1, /path/to/workspace2}/**/{cov.xml, lcov.info}`
+            blobPattern = `${baseDir}/{${fileNames}}`;
         }
 
->>>>>>> d811ba0e
         this.coverageWatcher = workspace.createFileSystemWatcher(blobPattern);
         this.coverageWatcher.onDidChange(this.loadCacheAndRender.bind(this));
         this.coverageWatcher.onDidCreate(this.loadCacheAndRender.bind(this));
